[tool.poetry]
name = "rigging"
version = "3.0.0"
description = "LLM Interaction Framework"
authors = ["Nick Landers <monoxgas@gmail.com>"]
license = "MIT"
repository = "https://github.com/dreadnode/rigging"
readme = "README.md"
packages = [{ include = "rigging" }]

# Dependencies

[tool.poetry.dependencies]
python = "^3.10"
pydantic = "^2.7.3"
pydantic-xml = "^2.11.0"
loguru = "^0.7.2"
litellm = "^1.67.2"
pandas = "^2.2.2"
<<<<<<< HEAD
=======
eval-type-backport = "^0.2.0"                           # For 3.9 future annotations
elasticsearch = "^8.13.2"
>>>>>>> d5679065
xmltodict = "^0.13.0"
colorama = "^0.4.6"
boto3 = "^1.35.0"
boto3-stubs = { extras = ["s3"], version = "^1.35.0" }
logfire-api = "^3.1.1"
jsonpath-ng = "^1.7.0"
ruamel-yaml = "^0.18.10"
jsonref = "^1.1.0"
mcp = "^1.5.0"

vllm = { version = "^0.5.0", optional = true }
transformers = { version = "^4.41.0", optional = true }
accelerate = { version = "^0.30.1", optional = true }
elasticsearch = { version = "^8.13.2", optional = true }

asyncssh = { version = "^2.14.2", optional = true }
click = { version = "^8.1.7", optional = true }
httpx = { version = "^0.27.0", optional = true }
aiodocker = { version = "^0.22.2", optional = true }
websockets = { version = "^13.0", optional = true }

[tool.poetry.extras]
tracing = ["logfire"]
examples = ["asyncssh", "click", "httpx", "aiodocker", "websockets"]
all = [
    "vllm",
    "transformers",
    "accelerate",
    "asyncssh",
    "click",
    "httpx",
    "aiodocker",
    "websockets",
    "logfire",
]

[tool.poetry.group.dev.dependencies]
ipykernel = "^6.27.1"
mypy = "^1.15.0"
ruff = "^0.10.0"
pytest = "^8.0.0"
pandas-stubs = "^2.2.1.240316"
coverage = "^7.5.1"
ipywidgets = "^8.1.3"
pytest-asyncio = "^1.0.0"
types-colorama = "^0.4.15.20240311"
types-requests = "2.32.4.20250611"
beautifulsoup4 = "^4.13.4"
mkdocstrings = {extras = ["python"], version = "^0.29.1"}
markdown = "^3.8"
markdownify = "^1.1.0"

# Build

[build-system]
requires = ["poetry-core"]
build-backend = "poetry.core.masonry.api"

# Tests / Coverage

[tool.pytest.ini_options]
asyncio_mode = "auto"
asyncio_default_fixture_loop_scope = "function"
filterwarnings = ["ignore::DeprecationWarning"]

[tool.coverage.run]
command_line = "-m pytest"

[tool.coverage.report]
include = ["rigging/*.py"]
show_missing = true

[tool.coverage.lcov]
output = "lcov.info"

# Tracing

[tool.logfire]
ignore_no_config = true

# Security

[tool.bandit]
exclude_dirs = [
    "examples/*",
    ".github/*",
    ".hooks/*",
]

# Type Checking

[tool.mypy]
plugins = "pydantic.mypy"
strict = true

# Formatting / Linting

[tool.ruff]
target-version = "py310"
line-length = 100
extend-exclude = [
    "*.ipynb",    # jupyter notebooks
    "examples/*", # example files
    ".github/*",  # github files
    ".hooks/*",   # git hooks
]

[tool.ruff.lint]
select = [ "ALL" ]
ignore = [
<<<<<<< HEAD
    "E501",    # line too long (we make best effort)
    "TRY003",  # long messages in exception classes
    "EM",      # picky message construction for exceptions
    "C90",     # mccabe complexity
    "A002",    # shadowing built-in
    "D",       # docstrings
    "ANN",     # annotations (handled by mypy)
    "PLR0913", # too many arguments
    "ERA001",  # commented out code
    "FIX002",  # contains todo, consider fixing
    "TD002",   # TODO
    "TD003",   # TODO
    "PLR0911", # too many return statements
    "FBT003",  # boolean positional in function call
    "COM812",  # missing trailing comma in function call
=======
    "E501",     # line too long (we make best effort)
    "TRY003",   # long messages in exception classes
    "EM",       # picky message construction for exceptions
    "C90",      # mccabe complexity
    "A002",     # shadowing built-in
    "D",        # docstrings
    "ANN",      # annotations (handled by mypy)
    "PLR0913",  # too many arguments
    "ERA001",   # commented out code
    "FIX002",   # contains todo, consider fixing
    "TD002",    # TODO
    "TD003",    # TODO
    "PLR0911",  # too many return statements
    "FBT003",   # boolean positional in function call
>>>>>>> d5679065
]

[tool.ruff.format]
skip-magic-trailing-comma = false<|MERGE_RESOLUTION|>--- conflicted
+++ resolved
@@ -17,11 +17,6 @@
 loguru = "^0.7.2"
 litellm = "^1.67.2"
 pandas = "^2.2.2"
-<<<<<<< HEAD
-=======
-eval-type-backport = "^0.2.0"                           # For 3.9 future annotations
-elasticsearch = "^8.13.2"
->>>>>>> d5679065
 xmltodict = "^0.13.0"
 colorama = "^0.4.6"
 boto3 = "^1.35.0"
@@ -132,7 +127,6 @@
 [tool.ruff.lint]
 select = [ "ALL" ]
 ignore = [
-<<<<<<< HEAD
     "E501",    # line too long (we make best effort)
     "TRY003",  # long messages in exception classes
     "EM",      # picky message construction for exceptions
@@ -148,22 +142,6 @@
     "PLR0911", # too many return statements
     "FBT003",  # boolean positional in function call
     "COM812",  # missing trailing comma in function call
-=======
-    "E501",     # line too long (we make best effort)
-    "TRY003",   # long messages in exception classes
-    "EM",       # picky message construction for exceptions
-    "C90",      # mccabe complexity
-    "A002",     # shadowing built-in
-    "D",        # docstrings
-    "ANN",      # annotations (handled by mypy)
-    "PLR0913",  # too many arguments
-    "ERA001",   # commented out code
-    "FIX002",   # contains todo, consider fixing
-    "TD002",    # TODO
-    "TD003",    # TODO
-    "PLR0911",  # too many return statements
-    "FBT003",   # boolean positional in function call
->>>>>>> d5679065
 ]
 
 [tool.ruff.format]
