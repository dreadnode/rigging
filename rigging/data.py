"""
Utilities for converting chat data between different formats.
"""

import itertools
import json
import typing as t

import pandas as pd
from mypy_boto3_s3 import S3Client

from rigging.chat import Chat
from rigging.message import Message

if t.TYPE_CHECKING:
    import elasticsearch
    from elastic_transport import ObjectApiResponse

if t.TYPE_CHECKING:
    from transformers.tokenization_utils_base import PreTrainedTokenizerBase


def flatten_chats(chats: Chat | t.Sequence[Chat]) -> list[dict[t.Any, t.Any]]:
    """
    Flatten a list of chats into a individual messages with duplicated
    properties relevant to the chat.

    Args:
        chats: A Chat or list of Chat objects.

    Returns:
        A list of flat Message objects as dictionaries.
    """
    chats = [chats] if isinstance(chats, Chat) else chats

    flattened: list[dict[t.Any, t.Any]] = []
    for chat in chats:
        generator_id = chat.generator_id

        # We let pydantic do the heavy lifting here
        chat_json = chat.model_dump(
            include={"uuid", "timestamp", "metadata", "usage", "extra"},
            mode="json",
        )
        metadata = chat_json.pop("metadata")
        usage = chat_json.pop("usage")
        extra = chat_json.pop("extra")

        generated = False
        for messages in [chat.messages, chat.generated]:
            for message in messages:
                message_dict = message.model_dump(mode="json")
                message_id = message_dict.pop("uuid")
                flattened.append(
                    {
                        "chat_id": chat_json["uuid"],
                        "chat_metadata": metadata,
                        "chat_generator_id": generator_id,
                        "chat_timestamp": chat_json["timestamp"],
                        "chat_stop_reason": chat.stop_reason,
                        "chat_usage": usage,
                        "chat_extra": extra,
                        "generated": generated,
                        "message_id": message_id,
                        **message_dict,
                    },
                )
            generated = True

    return flattened


def unflatten_chats(messages: t.Sequence[dict[t.Any, t.Any]]) -> list[Chat]:
    """
    Unflatten a list of messages into a list of Chat objects.

    Args:
        messages: A list of flat Message objects in the format from [rigging.data.flatten_chats][].

    Returns:
        A list of Chat objects.
    """

    def by_chat_id(message: dict[t.Any, t.Any]) -> t.Any:
        return message["chat_id"]

    sorted_messages = sorted(messages, key=by_chat_id)
    grouped_by = itertools.groupby(sorted_messages, key=by_chat_id)

    chats = []
    for chat_id, chat_messages in grouped_by:
        _messages = []
        _generated = []
        _first_message: dict[t.Any, t.Any] = {}

        for message_data in chat_messages:
            if not _first_message:
                _first_message = message_data

            message = Message(
                role=message_data["role"],
                content=message_data["content"],
                uuid=message_data["message_id"],
            )
            if message_data["generated"]:
                _generated.append(message)
            else:
                _messages.append(message)

        if not _first_message:
            raise ValueError("Grouped messages yieled an empty chat")

        chat = Chat(
            uuid=chat_id,
            timestamp=_first_message["chat_timestamp"],
            messages=_messages,
            generated=_generated,
            metadata=json.loads(_first_message["chat_metadata"]),
            stop_reason=_first_message["chat_stop_reason"],
            usage=json.loads(_first_message["chat_usage"]),
            extra=json.loads(_first_message["chat_extra"]),
            generator_id=_first_message["chat_generator_id"],
        )
        chats.append(chat)

    return chats


# Pandas


def chats_to_df(chats: Chat | t.Sequence[Chat]) -> pd.DataFrame:
    """
    Convert a Chat or list of Chat objects into a pandas DataFrame.

    Note:
        The messages will be flatted and can be joined by the
        chat_id column.

    Args:
        chats: A Chat or list of Chat objects.

    Returns:
        A pandas DataFrame containing the chat data.

    """
    chats = [chats] if isinstance(chats, Chat) else chats

    flattened = flatten_chats(chats)

    # TODO: Come back to indexing

    return pd.DataFrame(flattened).astype(
        {
            "chat_id": "string",
            "chat_metadata": "string",
            "chat_generator_id": "string",
            "chat_timestamp": "datetime64[ms]",
            "chat_stop_reason": "string",
            "chat_usage": "string",
            "chat_extra": "string",
            "generated": "bool",
            "message_id": "string",
            "role": "category",
            "content": "string",
            "parts": "string",
        },
    )


def df_to_chats(df: pd.DataFrame) -> list[Chat]:
    """
    Convert a pandas DataFrame into a list of Chat objects.

    Note:
        The DataFrame should have the same structure as the one
        generated by the `chats_to_df` function.

    Args:
        df: A pandas DataFrame containing the chat data.

    Returns:
        A list of Chat objects.

    """
    chats = []
    for chat_id, chat_group in df.groupby("chat_id"):
        chat_data = chat_group.iloc[0]
        messages = []
        generated = []

        for _, message_data in chat_group.iterrows():
            message = Message(
                role=message_data["role"],
                content=message_data["content"],
                uuid=message_data["message_id"],
                # TODO: I don't believe this is safe to deserialize
                # here as we aren't bonded to the underlying rg.Model
                # which was the original object. Skipping for now.
                # parts=json.loads(message_data["parts"]),
            )
            if message_data["generated"]:
                generated.append(message)
            else:
                messages.append(message)

        chat = Chat(
            uuid=chat_id,
            timestamp=chat_data["chat_timestamp"],
            messages=messages,
            generated=generated,
            metadata=json.loads(chat_data["chat_metadata"]),
            stop_reason=chat_data["chat_stop_reason"],
            usage=json.loads(chat_data["chat_usage"]),
            extra=json.loads(chat_data["chat_extra"]),
            generator_id=chat_data["chat_generator_id"],
        )
        chats.append(chat)

    return chats


# Elastic

ElasticOpType = t.Literal["index", "create", "delete"]
"""Available operations for bulk operations."""

ElasticMapping = {"properties": {"generated": {"type": "nested"}, "messages": {"type": "nested"}}}
"""Default index mapping for chat objects in elastic."""


def chats_to_elastic_data(
    chats: Chat | t.Sequence[Chat],
    index: str,
    *,
    op_type: ElasticOpType = "index",
) -> list[dict[str, t.Any]]:
    """
    Convert chat data to Elasticsearch bulk operation format.

    Args:
        chats: The chat or list of chats to be converted.
        op_type: The operation type for Elasticsearch.

    Returns:
        Formatted bulk operation dict.
    """
    chats = [chats] if isinstance(chats, Chat) else chats

    es_data: list[dict[str, t.Any]] = []
    for chat in chats:
        operation = {"_index": index, "_op_type": op_type, "_id": chat.uuid}
        if op_type != "delete":
            operation["_source"] = chat.model_dump(exclude={"uuid"})
        es_data.append(operation)

    return es_data


async def chats_to_elastic(
    chats: Chat | t.Sequence[Chat],
    index: str,
    client: "elasticsearch.AsyncElasticsearch",
    *,
    op_type: ElasticOpType = "index",
    create_index: bool = True,
    **kwargs: t.Any,
) -> int:
    """
    Convert chat data to Elasticsearch bulk operation format and store it with a client.

    Args:
        chats: The chat or list of chats to be converted and stored.
        index: The name of the Elasticsearch index where the data will be stored.
        client: The AsyncElasticsearch client instance.
        op_type: The operation type for Elasticsearch. Defaults to "create".
        create_index: Whether to create the index if it doesn't exist and update its mapping.
        kwargs: Additional keyword arguments to be passed to the Elasticsearch client.


    Returns:
        The indexed count from the bulk operation
    """
    try:
        import elasticsearch.helpers
    except ImportError as e:
        raise ImportError(
            "Elasticsearch is not available. Please install `elasticsearch` or use `rigging[extra]`.",
        ) from e

    es_data = chats_to_elastic_data(chats, index, op_type=op_type)
    if create_index:
        if (await client.indices.exists(index=index)).meta.status != 200:  # noqa: PLR2004
            await client.indices.create(index=index, mappings=ElasticMapping)
        else:
            await client.indices.put_mapping(index=index, properties=ElasticMapping["properties"])

    results = await elasticsearch.helpers.async_bulk(client, es_data, **kwargs)
    return results[0]  # Return modified count


<<<<<<< HEAD
=======
async def chats_to_tokens(
    chat: Chat,
    tokenizer: "PreTrainedTokenizerBase",
    *,
    apply_chat_template_kwargs: dict[str, t.Any] | None = None,
    encode_kwargs: dict[str, t.Any] | None = None,
    decode_kwargs: dict[str, t.Any] | None = None,
) -> TokenizedChat:
    """
    Transform a chat into a tokenized format with structured slices.

    Args:
        chat: The chat object to tokenize.
        tokenizer: The tokenizer to use for encoding and decoding.

    Returns:
        A TokenizedChat object containing the tokenized chat data.
    """

    apply_chat_template_kwargs = {
        "tokenize": False,
        **(apply_chat_template_kwargs or {}),
    }
    encode_kwargs = {
        **(encode_kwargs or {}),
    }
    decode_kwargs = {
        "clean_up_tokenization_spaces": False,
        **(decode_kwargs or {}),
    }

    messages = [m.to_openai(compatibility_flags={"content_as_str"}) for m in chat.all]

    tools = (
        [tool.model_dump() for tool in chat.params.tools]
        if chat.params and chat.params.tools
        else None
    )
    # the tools above return dict[str, Any], but Transformers expects list[dict[Any, Any]]

    chat_text = tokenizer.apply_chat_template(messages, tools=tools, **apply_chat_template_kwargs)  # type: ignore[arg-type]
    chat_tokens = tokenizer.encode(chat_text, **encode_kwargs)

    slices: list[TokenSlice] = []
    search_start = 0

    # Process messages in order
    for message in chat.all:
        # Find this message
        if not (
            match := find_in_tokens(
                message.content,
                chat_tokens,
                lambda tokens: tokenizer.decode(tokens),
                0,
                search_start,
            )
        ):
            warnings.warn(
                f"Warning: Could not find message '{message.content[:50]}...' in chat tokens",
                TokenizeWarning,
                stacklevel=2,
            )
            continue

        msg_start, msg_end = match
        msg_metadata = message.metadata or {}
        msg_metadata["role"] = message.role
        if message.tool_call_id:
            msg_metadata["tool_call_id"] = message.tool_call_id

        # Add message slice
        slices.append(
            TokenSlice(
                start=msg_start,
                end=msg_end,
                type="message",
                obj=message,
                metadata=msg_metadata,
            ),
        )

        # Find parts within this message
        message_tokens = chat_tokens[msg_start:msg_end]
        part_search_start = 0

        # Process message slices in order
        for slice_ in message.slices:
            part_text = message.content[slice_.slice_]
            part_match = find_in_tokens(
                part_text,
                message_tokens,
                lambda tokens: tokenizer.decode(tokens),
                msg_start,
                part_search_start,
            )
            if not part_match:
                warnings.warn(
                    f"Warning: Could not find part '{part_text[:50]}...' in message tokens",
                    TokenizeWarning,
                    stacklevel=2,
                )
                continue

            part_start, part_end = part_match
            slices.append(
                TokenSlice(
                    start=part_start,
                    end=part_end,
                    type=slice_.type,
                    obj=slice_.obj,
                    metadata=slice_.metadata,
                ),
            )

            # Continue searching after this part
            part_search_start = part_end - msg_start

        # Continue searching after this message
        search_start = msg_end

    # we ask for a string by default in apply_chat_template_kwargs with the tokenize=False
    return TokenizedChat(
        text=chat_text,  # type: ignore[arg-type]
        tokens=chat_tokens,
        slices=slices,
        obj=chat,
    )


>>>>>>> d5679065
def elastic_data_to_chats(
    data: "t.Mapping[str, t.Any] | ObjectApiResponse[t.Any]",
) -> list[Chat]:
    """
    Convert the raw elastic results into a list of Chat objects.
    """
    while all(hasattr(data, attr) for attr in ("keys", "__getitem__")) and "hits" in data:
        data = data["hits"]

    objects = t.cast("t.Sequence[t.Mapping[str, t.Any]]", data)
    if not isinstance(objects, t.Sequence):
        raise TypeError(
            f"Expected to find a sequence of objects (optionally under hits), found: {type(data)}",
        )

    chats: list[Chat] = []
    for obj in objects:
        merged = {"uuid": obj["_id"], **obj["_source"]}
        chat = Chat.model_validate(merged)

        # TODO: I don't believe this is safe to deserialize
        # here as we aren't bonded to the underlying rg.Model
        # which was the original object. Skipping for now.
        for msg in chat.all:
            msg.slices = []

        chats.append(chat)

    return chats


async def elastic_to_chats(
    query: t.Mapping[str, t.Any],
    index: str,
    client: "elasticsearch.AsyncElasticsearch",
    *,
    max_results: int | None = None,
    **kwargs: t.Any,
) -> list[Chat]:
    """
    Retrieve chat data from Elasticsearch and convert it to a pandas DataFrame.

    Args:
        query: The Elasticsearch query to be executed.
        index: The name of the Elasticsearch index where the data will be retrieved.
        client: The Elasticsearch client instance.
        max_results: The maximum number of results to retrieve.
        kwargs: Additional keyword arguments to be passed to the Elasticsearch client.

    Returns:
        A pandas DataFrame containing the chat data.
    """
    data = await client.search(index=index, query=query, size=max_results, **kwargs)
    return elastic_data_to_chats(t.cast("dict[str, t.Any]", data))


async def s3_bucket_exists(client: S3Client, bucket: str) -> bool:
    """
    Determine if an S3 bucket exists.

    Args:
        client: The S3 client to use.
        bucket: The bucket to check.

    Returns:
        True if the bucket exists, False otherwise.
    """
    try:
        client.head_bucket(Bucket=bucket)
    except client.exceptions.ClientError as e:
        if e.response["Error"]["Code"] == "404":
            return False
        raise

    return True


async def s3_object_exists(client: S3Client, bucket: str, key: str) -> bool:
    """
    Determine if an S3 object exists.

    Args:
        client: The S3 client to use.
        bucket: The bucket to check.
        key: The key to check.

    Returns:
        True if the object exists, False otherwise.
    """
    try:
        client.head_object(Bucket=bucket, Key=key)
    except client.exceptions.ClientError as e:
        if e.response["Error"]["Code"] == "404":
            return False
        raise

    return True<|MERGE_RESOLUTION|>--- conflicted
+++ resolved
@@ -17,7 +17,7 @@
     from elastic_transport import ObjectApiResponse
 
 if t.TYPE_CHECKING:
-    from transformers.tokenization_utils_base import PreTrainedTokenizerBase
+    pass
 
 
 def flatten_chats(chats: Chat | t.Sequence[Chat]) -> list[dict[t.Any, t.Any]]:
@@ -225,7 +225,9 @@
 ElasticOpType = t.Literal["index", "create", "delete"]
 """Available operations for bulk operations."""
 
-ElasticMapping = {"properties": {"generated": {"type": "nested"}, "messages": {"type": "nested"}}}
+ElasticMapping = {
+    "properties": {"generated": {"type": "nested"}, "messages": {"type": "nested"}}
+}
 """Default index mapping for chat objects in elastic."""
 
 
@@ -293,152 +295,23 @@
         if (await client.indices.exists(index=index)).meta.status != 200:  # noqa: PLR2004
             await client.indices.create(index=index, mappings=ElasticMapping)
         else:
-            await client.indices.put_mapping(index=index, properties=ElasticMapping["properties"])
+            await client.indices.put_mapping(
+                index=index, properties=ElasticMapping["properties"]
+            )
 
     results = await elasticsearch.helpers.async_bulk(client, es_data, **kwargs)
     return results[0]  # Return modified count
 
 
-<<<<<<< HEAD
-=======
-async def chats_to_tokens(
-    chat: Chat,
-    tokenizer: "PreTrainedTokenizerBase",
-    *,
-    apply_chat_template_kwargs: dict[str, t.Any] | None = None,
-    encode_kwargs: dict[str, t.Any] | None = None,
-    decode_kwargs: dict[str, t.Any] | None = None,
-) -> TokenizedChat:
-    """
-    Transform a chat into a tokenized format with structured slices.
-
-    Args:
-        chat: The chat object to tokenize.
-        tokenizer: The tokenizer to use for encoding and decoding.
-
-    Returns:
-        A TokenizedChat object containing the tokenized chat data.
-    """
-
-    apply_chat_template_kwargs = {
-        "tokenize": False,
-        **(apply_chat_template_kwargs or {}),
-    }
-    encode_kwargs = {
-        **(encode_kwargs or {}),
-    }
-    decode_kwargs = {
-        "clean_up_tokenization_spaces": False,
-        **(decode_kwargs or {}),
-    }
-
-    messages = [m.to_openai(compatibility_flags={"content_as_str"}) for m in chat.all]
-
-    tools = (
-        [tool.model_dump() for tool in chat.params.tools]
-        if chat.params and chat.params.tools
-        else None
-    )
-    # the tools above return dict[str, Any], but Transformers expects list[dict[Any, Any]]
-
-    chat_text = tokenizer.apply_chat_template(messages, tools=tools, **apply_chat_template_kwargs)  # type: ignore[arg-type]
-    chat_tokens = tokenizer.encode(chat_text, **encode_kwargs)
-
-    slices: list[TokenSlice] = []
-    search_start = 0
-
-    # Process messages in order
-    for message in chat.all:
-        # Find this message
-        if not (
-            match := find_in_tokens(
-                message.content,
-                chat_tokens,
-                lambda tokens: tokenizer.decode(tokens),
-                0,
-                search_start,
-            )
-        ):
-            warnings.warn(
-                f"Warning: Could not find message '{message.content[:50]}...' in chat tokens",
-                TokenizeWarning,
-                stacklevel=2,
-            )
-            continue
-
-        msg_start, msg_end = match
-        msg_metadata = message.metadata or {}
-        msg_metadata["role"] = message.role
-        if message.tool_call_id:
-            msg_metadata["tool_call_id"] = message.tool_call_id
-
-        # Add message slice
-        slices.append(
-            TokenSlice(
-                start=msg_start,
-                end=msg_end,
-                type="message",
-                obj=message,
-                metadata=msg_metadata,
-            ),
-        )
-
-        # Find parts within this message
-        message_tokens = chat_tokens[msg_start:msg_end]
-        part_search_start = 0
-
-        # Process message slices in order
-        for slice_ in message.slices:
-            part_text = message.content[slice_.slice_]
-            part_match = find_in_tokens(
-                part_text,
-                message_tokens,
-                lambda tokens: tokenizer.decode(tokens),
-                msg_start,
-                part_search_start,
-            )
-            if not part_match:
-                warnings.warn(
-                    f"Warning: Could not find part '{part_text[:50]}...' in message tokens",
-                    TokenizeWarning,
-                    stacklevel=2,
-                )
-                continue
-
-            part_start, part_end = part_match
-            slices.append(
-                TokenSlice(
-                    start=part_start,
-                    end=part_end,
-                    type=slice_.type,
-                    obj=slice_.obj,
-                    metadata=slice_.metadata,
-                ),
-            )
-
-            # Continue searching after this part
-            part_search_start = part_end - msg_start
-
-        # Continue searching after this message
-        search_start = msg_end
-
-    # we ask for a string by default in apply_chat_template_kwargs with the tokenize=False
-    return TokenizedChat(
-        text=chat_text,  # type: ignore[arg-type]
-        tokens=chat_tokens,
-        slices=slices,
-        obj=chat,
-    )
-
-
->>>>>>> d5679065
 def elastic_data_to_chats(
     data: "t.Mapping[str, t.Any] | ObjectApiResponse[t.Any]",
 ) -> list[Chat]:
     """
     Convert the raw elastic results into a list of Chat objects.
     """
-    while all(hasattr(data, attr) for attr in ("keys", "__getitem__")) and "hits" in data:
+    while (
+        all(hasattr(data, attr) for attr in ("keys", "__getitem__")) and "hits" in data
+    ):
         data = data["hits"]
 
     objects = t.cast("t.Sequence[t.Mapping[str, t.Any]]", data)
