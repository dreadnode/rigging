--- conflicted
+++ resolved
@@ -184,16 +184,4 @@
             trace_str(text, f"Text {i+1}/{len(texts)}")
             trace_str(response, f"Generated {i+1}/{len(texts)}")
 
-        return generated
-
-<<<<<<< HEAD
-
-register_generator("transformers", TransformersGenerator)
-=======
-    async def agenerate_texts(
-        self,
-        texts: t.Sequence[str],
-        params: t.Sequence[GenerateParams],
-    ) -> t.Sequence[GeneratedText]:
-        return self.generate_texts(texts, params)
->>>>>>> 1b300de4
+        return generated